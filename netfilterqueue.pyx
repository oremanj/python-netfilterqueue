"""
Bind to a Linux netfilter queue. Send packets to a user-specified callback
function.

Copyright: (c) 2011, Kerkhoff Technologies Inc.
License: MIT; see LICENSE.txt
"""
VERSION = (0, 6, 0)

# Constants for module users
COPY_NONE = 1
COPY_META = 2
COPY_PACKET = 3

# Packet copying defaults
DEF DEFAULT_MAX_QUEUELEN = 1024
DEF MaxPacketSize = 0xFFFF
DEF BufferSize = 4096
DEF MetadataSize = 80
DEF MaxCopySize = BufferSize - MetadataSize
# Experimentally determined overhead
DEF SockOverhead = 760+20
DEF SockCopySize = MaxCopySize + SockOverhead
# Socket queue should hold max number of packets of copysize bytes
DEF SockRcvSize = DEFAULT_MAX_QUEUELEN * SockCopySize / 2

cimport cpython.version

cdef int global_callback(nfq_q_handle *qh, nfgenmsg *nfmsg,
                         nfq_data *nfa, void *data) with gil:
    """Create a Packet and pass it to appropriate callback."""
    cdef NetfilterQueue nfqueue = <NetfilterQueue>data
    cdef object user_callback = <object>nfqueue.user_callback

    packet = Packet()
    packet.set_nfq_data(qh, nfa)
    user_callback(packet)
    return 1

cdef class Packet:
    """A packet received from NetfilterQueue."""
    def __cinit__(self):
        self._verdict_is_set = False
        self._mark_is_set = False
        self._given_payload = None

    def __str__(self):
        cdef iphdr *hdr = <iphdr*>self.payload
        protocol = PROTOCOLS.get(hdr.protocol, "Unknown protocol")
        return "%s packet, %s bytes" % (protocol, self.payload_len)

    cdef set_nfq_data(self, nfq_q_handle *qh, nfq_data *nfa):
        """
        Assign a packet from NFQ to this object. Parse the header and load
        local values.
        """
        self._qh = qh
        self._nfa = nfa
        self._hdr = nfq_get_msg_packet_hdr(nfa)

        self.id = ntohl(self._hdr.packet_id)
        self.hw_protocol = ntohs(self._hdr.hw_protocol)
        self.hook = self._hdr.hook

        self.payload_len = nfq_get_payload(self._nfa, &self.payload)
        if self.payload_len < 0:
            raise OSError("Failed to get payload of packet.")

        nfq_get_timestamp(self._nfa, &self.timestamp)
        self.mark = nfq_get_nfmark(nfa)

    cdef void verdict(self, u_int8_t verdict):
        """Call appropriate set_verdict... function on packet."""
        if self._verdict_is_set:
            raise RuntimeWarning("Verdict already given for this packet.")

        cdef u_int32_t modified_payload_len = 0
        cdef unsigned char *modified_payload = NULL
        if self._given_payload:
            modified_payload_len = len(self._given_payload)
            modified_payload = self._given_payload
        if self._mark_is_set:
            nfq_set_verdict_mark(
                self._qh,
                self.id,
                verdict,
                htonl(self._given_mark),
                modified_payload_len,
                modified_payload)
        else:
            nfq_set_verdict(
                self._qh,
                self.id,
                verdict,
                modified_payload_len,
                modified_payload)

        self._verdict_is_set = True

    def get_payload(self):
        """Return payload as Python string."""
        cdef object py_string
        if cpython.version.PY_MAJOR_VERSION >= 3:
            py_string = PyBytes_FromStringAndSize(
                self.payload, self.payload_len)
        else:
            py_string = PyString_FromStringAndSize(
                self.payload, self.payload_len)
        return py_string

    cpdef Py_ssize_t get_payload_len(self):
        return self.payload_len

    cpdef double get_timestamp(self):
        return self.timestamp.tv_sec + (self.timestamp.tv_usec/1000000.0)

    cpdef set_payload(self, bytes payload):
        """Set the new payload of this packet."""
        self._given_payload = payload

    cpdef set_mark(self, u_int32_t mark):
        self._given_mark = mark
        self._mark_is_set = True

    cpdef get_mark(self):
        if self._mark_is_set:
            return self._given_mark
        return self.mark

    cpdef accept(self):
        """Accept the packet."""
        self.verdict(NF_ACCEPT)

    cpdef drop(self):
        """Drop the packet."""
        self.verdict(NF_DROP)

    cpdef repeat(self):
        """Repeat the packet."""
        self.verdict(NF_REPEAT)

cdef class NetfilterQueue:
    """Handle a single numbered queue."""
    def __cinit__(self, *args, **kwargs):
        self.af = kwargs.get("af", PF_INET)

        self.h = nfq_open()
        if self.h == NULL:
            raise OSError("Failed to open NFQueue.")
        nfq_unbind_pf(self.h, self.af) # This does NOT kick out previous
            # running queues
        if nfq_bind_pf(self.h, self.af) < 0:
            raise OSError("Failed to bind family %s. Are you root?" % self.af)

    def __dealloc__(self):
        if self.qh != NULL:
            nfq_destroy_queue(self.qh)
        # Don't call nfq_unbind_pf unless you want to disconnect any other
        # processes using this libnetfilter_queue on this protocol family!
        nfq_close(self.h)

    def bind(self, int queue_num, object user_callback,
                u_int32_t max_len=DEFAULT_MAX_QUEUELEN,
                u_int8_t mode=NFQNL_COPY_PACKET,
                u_int32_t range=MaxPacketSize,
                u_int32_t sock_len=SockRcvSize):
        """Create and bind to a new queue."""
        cdef unsigned int newsiz
        self.user_callback = user_callback
        self.qh = nfq_create_queue(self.h, queue_num,
                                   <nfq_callback*>global_callback, <void*>self)
        if self.qh == NULL:
            raise OSError("Failed to create queue %s." % queue_num)

        if range > MaxCopySize:
            range = MaxCopySize
        if nfq_set_mode(self.qh, mode, range) < 0:
            raise OSError("Failed to set packet copy mode.")

        nfq_set_queue_maxlen(self.qh, max_len)

<<<<<<< HEAD
=======
        newsiz = nfnl_rcvbufsiz(nfq_nfnlh(self.h),sock_len)
        if newsiz != sock_len*2:
            raise RuntimeWarning("Socket rcvbuf limit is now %d, requested %d." % (newsiz,sock_len))
    
>>>>>>> f4e3f093
    def unbind(self):
        """Destroy the queue."""
        if self.qh != NULL:
            nfq_destroy_queue(self.qh)
        self.qh = NULL
        # See warning about nfq_unbind_pf in __dealloc__ above.

    def run(self):
        """Begin accepting packets."""
        cdef int fd = nfq_fd(self.h)
        cdef char buf[BufferSize]
        cdef int rv
        while True:
            with nogil:
                rv = recv(fd, buf, sizeof(buf), 0)
            if (rv >= 0):
                nfq_handle_packet(self.h, buf, rv)
            else:
                if errno != ENOBUFS:
                    break

PROTOCOLS = {
    0: "HOPOPT",
    1: "ICMP",
    2: "IGMP",
    3: "GGP",
    4: "IP",
    5: "ST",
    6: "TCP",
    7: "CBT",
    8: "EGP",
    9: "IGP",
    10: "BBN-RCC-MON",
    11: "NVP-II",
    12: "PUP",
    13: "ARGUS",
    14: "EMCON",
    15: "XNET",
    16: "CHAOS",
    17: "UDP",
    18: "MUX",
    19: "DCN-MEAS",
    20: "HMP",
    21: "PRM",
    22: "XNS-IDP",
    23: "TRUNK-1",
    24: "TRUNK-2",
    25: "LEAF-1",
    26: "LEAF-2",
    27: "RDP",
    28: "IRTP",
    29: "ISO-TP4",
    30: "NETBLT",
    31: "MFE-NSP",
    32: "MERIT-INP",
    33: "DCCP",
    34: "3PC",
    35: "IDPR",
    36: "XTP",
    37: "DDP",
    38: "IDPR-CMTP",
    39: "TP++",
    40: "IL",
    41: "IPv6",
    42: "SDRP",
    43: "IPv6-Route",
    44: "IPv6-Frag",
    45: "IDRP",
    46: "RSVP",
    47: "GRE",
    48: "DSR",
    49: "BNA",
    50: "ESP",
    51: "AH",
    52: "I-NLSP",
    53: "SWIPE",
    54: "NARP",
    55: "MOBILE",
    56: "TLSP",
    57: "SKIP",
    58: "IPv6-ICMP",
    59: "IPv6-NoNxt",
    60: "IPv6-Opts",
    61: "any host internal protocol",
    62: "CFTP",
    63: "any local network",
    64: "SAT-EXPAK",
    65: "KRYPTOLAN",
    66: "RVD",
    67: "IPPC",
    68: "any distributed file system",
    69: "SAT-MON",
    70: "VISA",
    71: "IPCV",
    72: "CPNX",
    73: "CPHB",
    74: "WSN",
    75: "PVP",
    76: "BR-SAT-MON",
    77: "SUN-ND",
    78: "WB-MON",
    79: "WB-EXPAK",
    80: "ISO-IP",
    81: "VMTP",
    82: "SECURE-VMTP",
    83: "VINES",
    84: "TTP",
    85: "NSFNET-IGP",
    86: "DGP",
    87: "TCF",
    88: "EIGRP",
    89: "OSPFIGP",
    90: "Sprite-RPC",
    91: "LARP",
    92: "MTP",
    93: "AX.25",
    94: "IPIP",
    95: "MICP",
    96: "SCC-SP",
    97: "ETHERIP",
    98: "ENCAP",
    99: "any private encryption scheme",
    100: "GMTP",
    101: "IFMP",
    102: "PNNI",
    103: "PIM",
    104: "ARIS",
    105: "SCPS",
    106: "QNX",
    107: "A/N",
    108: "IPComp",
    109: "SNP",
    110: "Compaq-Peer",
    111: "IPX-in-IP",
    112: "VRRP",
    113: "PGM",
    114: "any 0-hop protocol",
    115: "L2TP",
    116: "DDX",
    117: "IATP",
    118: "STP",
    119: "SRP",
    120: "UTI",
    121: "SMP",
    122: "SM",
    123: "PTP",
    124: "ISIS",
    125: "FIRE",
    126: "CRTP",
    127: "CRUDP",
    128: "SSCOPMCE",
    129: "IPLT",
    130: "SPS",
    131: "PIPE",
    132: "SCTP",
    133: "FC",
    134: "RSVP-E2E-IGNORE",
    135: "Mobility",
    136: "UDPLite",
    137: "MPLS-in-IP",
    138: "manet",
    139: "HIP",
    140: "Shim6",
    255: "Reserved",
}<|MERGE_RESOLUTION|>--- conflicted
+++ resolved
@@ -179,13 +179,10 @@
 
         nfq_set_queue_maxlen(self.qh, max_len)
 
-<<<<<<< HEAD
-=======
         newsiz = nfnl_rcvbufsiz(nfq_nfnlh(self.h),sock_len)
         if newsiz != sock_len*2:
             raise RuntimeWarning("Socket rcvbuf limit is now %d, requested %d." % (newsiz,sock_len))
     
->>>>>>> f4e3f093
     def unbind(self):
         """Destroy the queue."""
         if self.qh != NULL:
