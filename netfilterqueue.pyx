--- conflicted
+++ resolved
@@ -190,38 +190,26 @@
         self.qh = NULL
         # See warning about nfq_unbind_pf in __dealloc__ above.
 
-<<<<<<< HEAD
-    def run(self):
-=======
     def get_fd(self):
         """Get the file descriptor of the queue handler."""
         return nfq_fd(self.h)
 
     def run(self, block=True):
->>>>>>> b14fa648
         """Begin accepting packets."""
         cdef int fd = nfq_fd(self.h)
         cdef char buf[BufferSize]
         cdef int rv
-<<<<<<< HEAD
+        cdef int recv_flags
+        recv_flags = 0 if block else MSG_DONTWAIT
+
         while True:
             with nogil:
-                rv = recv(fd, buf, sizeof(buf), 0)
+                rv = recv(fd, buf, sizeof(buf), recv_flags)
             if (rv >= 0):
                 nfq_handle_packet(self.h, buf, rv)
             else:
                 if errno != ENOBUFS:
                     break
-=======
-        cdef int recv_flags
-        recv_flags = 0 if block else MSG_DONTWAIT
-        with nogil:
-            rv = recv(fd, buf, sizeof(buf), recv_flags)
-        while rv >= 0:
-            nfq_handle_packet(self.h, buf, rv)
-            with nogil:
-                rv = recv(fd, buf, sizeof(buf), recv_flags)
->>>>>>> b14fa648
 
 PROTOCOLS = {
     0: "HOPOPT",
